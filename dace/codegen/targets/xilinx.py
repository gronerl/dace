--- conflicted
+++ resolved
@@ -274,11 +274,7 @@
             f'{atype} {aname}' for atype, aname, _ in memlet_references
         ]
         arguments += [
-<<<<<<< HEAD
-            f'{node.sdfg.symbols[aname].signature(aname)}'
-=======
             f'{node.sdfg.symbols[aname].as_arg(aname)}'
->>>>>>> 4b2be9d5
             for aname in sorted(node.symbol_mapping.keys())
             if aname not in sdfg.constants
         ]
