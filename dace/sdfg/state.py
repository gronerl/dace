# Copyright 2019-2020 ETH Zurich and the DaCe authors. All rights reserved.
""" Contains classes of a single SDFG state and dataflow subgraphs. """

import collections
import copy
from dace import (data as dt, dtypes, memlet as mm, serialize, subsets as sbs,
                  symbolic)
from dace.sdfg import nodes as nd
from dace.sdfg.graph import (OrderedMultiDiConnectorGraph, MultiConnectorEdge,
                             SubgraphView)
from dace.sdfg.propagation import propagate_memlet
from dace.sdfg.validation import validate_state
from dace.properties import (Property, DictProperty, SubsetProperty,
                             SymbolicProperty, CodeBlock, make_properties)
from inspect import getframeinfo, stack
import itertools
from typing import Any, Dict, Optional, List, Set, Tuple, Union
import warnings


def _getdebuginfo(old_dinfo=None) -> dtypes.DebugInfo:
    """ Returns a DebugInfo object for the position that called this function.
        :param old_dinfo: Another DebugInfo object that will override the
                          return value of this function
        :return: DebugInfo containing line number and calling file.
    """
    if old_dinfo is not None:
        return old_dinfo

    caller = getframeinfo(stack()[2][0])
    return dtypes.DebugInfo(caller.lineno, 0, caller.lineno, 0, caller.filename)


class StateGraphView(object):
    """
    Read-only view interface of an SDFG state, containing methods for memlet
    tracking, traversal, subgraph creation, queries, and replacements.
    ``SDFGState`` and ``StateSubgraphView`` inherit from this class to share
    methods.
    """
    def __init__(self, *args, **kwargs):
        self._clear_scopedict_cache()

    ###################################################################
    # Traversal methods

    def all_nodes_recursive(self):
        for node in self.nodes():
            yield node, self
            if isinstance(node, nd.NestedSDFG):
                yield from node.sdfg.all_nodes_recursive()

    def all_edges_recursive(self):
        for e in self.edges():
            yield e, self
        for node in self.nodes():
            if isinstance(node, nd.NestedSDFG):
                yield from node.sdfg.all_edges_recursive()

    def data_nodes(self):
        """ Returns all data_nodes (arrays) present in this state. """
        return [n for n in self.nodes() if isinstance(n, nd.AccessNode)]

    def entry_node(self, node: nd.Node) -> nd.EntryNode:
        """ Returns the entry node that wraps the current node, or None if
            it is top-level in a state. """
        return self.scope_dict()[node]

    def exit_node(self, entry_node: nd.EntryNode) -> nd.ExitNode:
        """ Returns the exit node leaving the context opened by
            the given entry node. """
        node_to_children = self.scope_dict(True)
        return next(v for v in node_to_children[entry_node]
                    if isinstance(v, nd.ExitNode))

    ###################################################################
    # Memlet-tracking methods

    def memlet_path(self, edge: MultiConnectorEdge) -> List[MultiConnectorEdge]:
        """ Given one edge, returns a list of edges representing a path
            between its source and sink nodes. Used for memlet tracking.

            @note: Behavior is undefined when there is more than one path
                   involving this edge.
            :param edge: An edge within this state.
            :return: A list of edges from a source node to a destination node.
            """
        result = [edge]

        # Obtain the full state (to work with paths that trace beyond a scope)
        state = self._graph

        # If empty memlet, return itself as the path
        if (edge.src_conn is None and edge.dst_conn is None
                and edge.data.is_empty()):
            return result

        # Prepend incoming edges until reaching the source node
        curedge = edge
        while not isinstance(curedge.src, (nd.CodeNode, nd.AccessNode)):
            # Trace through scopes using OUT_# -> IN_#
            if isinstance(curedge.src, (nd.EntryNode, nd.ExitNode)):
                if curedge.src_conn is None:
                    raise ValueError(
                        "Source connector cannot be None for {}".format(
                            curedge.src))
                assert curedge.src_conn.startswith("OUT_")
                next_edge = next(e for e in state.in_edges(curedge.src)
                                 if e.dst_conn == "IN_" + curedge.src_conn[4:])
                result.insert(0, next_edge)
                curedge = next_edge

        # Prepend outgoing edges until reaching the sink node
        curedge = edge
        while not isinstance(curedge.dst, (nd.CodeNode, nd.AccessNode)):
            # Trace through scope entry using IN_# -> OUT_#
            if isinstance(curedge.dst, (nd.EntryNode, nd.ExitNode)):
                if curedge.dst_conn is None:
                    raise ValueError(
                        "Destination connector cannot be None for {}".format(
                            curedge.dst))
                if not curedge.dst_conn.startswith("IN_"):  # Map variable
                    break
                next_edge = next(e for e in state.out_edges(curedge.dst)
                                 if e.src_conn == "OUT_" + curedge.dst_conn[3:])
                result.append(next_edge)
                curedge = next_edge

        return result

    def memlet_tree(self, edge: MultiConnectorEdge) -> mm.MemletTree:
        """ Given one edge, returns a tree of edges between its node source(s)
            and sink(s). Used for memlet tracking.

            :param edge: An edge within this state.
            :return: A tree of edges whose root is the source/sink node
                     (depending on direction) and associated children edges.
            """
        propagate_forward = False
        propagate_backward = False
        if ((isinstance(edge.src, nd.EntryNode) and edge.src_conn is not None)
                or
            (isinstance(edge.dst, nd.EntryNode) and edge.dst_conn is not None
             and edge.dst_conn.startswith('IN_'))):
            propagate_forward = True
        if ((isinstance(edge.src, nd.ExitNode) and edge.src_conn is not None) or
            (isinstance(edge.dst, nd.ExitNode) and edge.dst_conn is not None)):
            propagate_backward = True

        # If either both are False (no scopes involved) or both are True
        # (invalid SDFG), we return only the current edge as a degenerate tree
        if propagate_forward == propagate_backward:
            return mm.MemletTree(edge)

        # Obtain the full state (to work with paths that trace beyond a scope)
        state = self._graph

        # Find tree root
        curedge = edge
        if propagate_forward:
            while (isinstance(curedge.src, nd.EntryNode)
                   and curedge.src_conn is not None):
                assert curedge.src_conn.startswith('OUT_')
                cname = curedge.src_conn[4:]
                curedge = next(e for e in state.in_edges(curedge.src)
                               if e.dst_conn == 'IN_%s' % cname)
        elif propagate_backward:
            while (isinstance(curedge.dst, nd.ExitNode)
                   and curedge.dst_conn is not None):
                assert curedge.dst_conn.startswith('IN_')
                cname = curedge.dst_conn[3:]
                curedge = next(e for e in state.out_edges(curedge.dst)
                               if e.src_conn == 'OUT_%s' % cname)
        tree_root = mm.MemletTree(curedge)

        # Collect children (recursively)
        def add_children(treenode):
            if propagate_forward:
                if not (isinstance(treenode.edge.dst, nd.EntryNode)
                        and treenode.edge.dst_conn
                        and treenode.edge.dst_conn.startswith('IN_')):
                    return
                conn = treenode.edge.dst_conn[3:]
                treenode.children = [
                    mm.MemletTree(e, parent=treenode)
                    for e in state.out_edges(treenode.edge.dst)
                    if e.src_conn == 'OUT_%s' % conn
                ]
            elif propagate_backward:
                if (not isinstance(treenode.edge.src, nd.ExitNode)
                        or treenode.edge.src_conn is None):
                    return
                conn = treenode.edge.src_conn[4:]
                treenode.children = [
                    mm.MemletTree(e, parent=treenode)
                    for e in state.in_edges(treenode.edge.src)
                    if e.dst_conn == 'IN_%s' % conn
                ]

            for child in treenode.children:
                add_children(child)

        # Start from root node (obtained from above parent traversal)
        add_children(tree_root)

        # Find edge in tree
        def traverse(node):
            if node.edge == edge:
                return node
            for child in node.children:
                res = traverse(child)
                if res is not None:
                    return res
            return None

        # Return node that corresponds to current edge
        return traverse(tree_root)

    ###################################################################
    # Scope-related methods

    def _clear_scopedict_cache(self):
        """
        Clears the cached results for the scope_dict function.
        For use when the graph mutates (e.g., new edges/nodes, deletions).
        """
        self._scope_dict_toparent_cached = None
        self._scope_dict_tochildren_cached = None
        self._scope_tree_cached = None
        self._scope_leaves_cached = None

    def scope_tree(self) -> 'dace.sdfg.scope.ScopeTree':
        from dace.sdfg.scope import ScopeTree

        if (hasattr(self, '_scope_tree_cached')
                and self._scope_tree_cached is not None):
            return copy.copy(self._scope_tree_cached)

        sdp = self.scope_dict(node_to_children=False)
        sdc = self.scope_dict(node_to_children=True)

        result = {}

        sdfg_symbols = self.parent.symbols.keys()

        # Get scopes
        for node, scopenodes in sdc.items():
            if node is None:
                exit_node = None
            else:
                exit_node = next(v for v in scopenodes
                                 if isinstance(v, nd.ExitNode))
            scope = ScopeTree(node, exit_node)
            scope.defined_vars = set(
                symbolic.pystr_to_symbolic(s)
                for s in (self.symbols_defined_at(node).keys()
                          | sdfg_symbols))
            result[node] = scope

        # Scope parents and children
        for node, scope in result.items():
            if node is not None:
                scope.parent = result[sdp[node]]
            scope.children = [
                result[n] for n in sdc[node] if isinstance(n, nd.EntryNode)
            ]

        self._scope_tree_cached = result

        return copy.copy(self._scope_tree_cached)

    def scope_leaves(self) -> List['dace.sdfg.scope.ScopeTree']:
        if (hasattr(self, '_scope_leaves_cached')
                and self._scope_leaves_cached is not None):
            return copy.copy(self._scope_leaves_cached)
        st = self.scope_tree()
        self._scope_leaves_cached = [
            scope for scope in st.values() if len(scope.children) == 0
        ]
        return copy.copy(self._scope_leaves_cached)

    def scope_dict(self,
                   node_to_children=False,
                   return_ids=False,
                   validate=True):
        """ Returns a dictionary that segments an SDFG state into
            entry-node/exit-node scopes.

            :param node_to_children: If False (default), returns a mapping
                                     of each node to its parent scope
                                     (ScopeEntry) node. If True, returns a
                                     mapping of each parent node to a list of
                                     children nodes.
            :type node_to_children: bool
            :param return_ids: Return node ID numbers instead of node objects.
            :type return_ids: bool
            :param validate: Ensure that the graph is not malformed when
                             computing dictionary.
            :return: The mapping from a node to its parent scope node, or the
                     mapping from a node to a list of children nodes.
            :rtype: dict(Node, Node) or dict(Node, list(Node))
        """
        from dace.sdfg.scope import _scope_dict_inner, _scope_dict_to_ids
        result = None
        if not node_to_children and self._scope_dict_toparent_cached is not None:
            result = copy.copy(self._scope_dict_toparent_cached)
        elif node_to_children and self._scope_dict_tochildren_cached is not None:
            result = copy.copy(self._scope_dict_tochildren_cached)

        if result is None:
            result = {}
            node_queue = collections.deque(self.source_nodes())
            eq = _scope_dict_inner(self, node_queue, None, node_to_children,
                                   result)

            # Sanity check
            if validate and len(eq) != 0:
                raise RuntimeError("Leftover nodes in queue: {}".format(eq))

            # Cache result
            if node_to_children:
                self._scope_dict_tochildren_cached = result
            else:
                self._scope_dict_toparent_cached = result

            result = copy.copy(result)

        if return_ids:
            return _scope_dict_to_ids(self, result)
        return result

    ###################################################################
    # Query, subgraph, and replacement methods

    @property
    def free_symbols(self) -> Set[str]:
        """
        Returns a set of symbol names that are used, but not defined, in
        this graph view (SDFG state or subgraph thereof).
        :note: Assumes that the graph is valid (i.e., without undefined or
               overlapping symbols).
        """
        sdfg = self.parent
        new_symbols = set()
        freesyms = set()

        # Free symbols from nodes
        for n in self.nodes():
            if isinstance(n, nd.EntryNode):
                new_symbols |= set(n.new_symbols(sdfg, self, {}).keys())
            elif isinstance(n, nd.AccessNode):
                # Add data descriptor symbols
                freesyms |= set(map(str, n.desc(sdfg).free_symbols))

            freesyms |= n.free_symbols

        # Free symbols from memlets
        for e in self.edges():
            freesyms |= e.data.free_symbols

        # Do not consider SDFG constants as symbols
        new_symbols.update(set(sdfg.constants.keys()))

        return freesyms - new_symbols

    def defined_symbols(self) -> Dict[str, dt.Data]:
        """
        Returns a dictionary that maps currently-defined symbols in this SDFG
        state or subgraph to their types.
        """
        state = self.graph if isinstance(self, SubgraphView) else self
        sdfg = self.parent

        # Start with SDFG global symbols
        defined_syms = {k: v for k, v in sdfg.symbols.items()}

        # Add data-descriptor free symbols
        for desc in sdfg.arrays.values():
            for sym in desc.free_symbols:
                defined_syms[str(sym)] = sym.dtype

        # Add inter-state symbols
        # NOTE: A DFS such as in validate_sdfg can be invoked here, but may
        #       be time consuming.
        for edge in sdfg.edges():
            defined_syms.update(edge.data.new_symbols(defined_syms))

        # Add scope symbols all the way to the subgraph
        sdict = self.scope_dict()
        scope_nodes = []
        for source_node in self.source_nodes():
            curnode = source_node
            while sdict[curnode] is not None:
                curnode = sdict[curnode]
                scope_nodes.append(curnode)

        for snode in dtypes.deduplicate(list(reversed(scope_nodes))):
            defined_syms.update(snode.new_symbols(defined_syms))

        return defined_syms

    def arglist(self) -> Dict[str, dt.Data]:
        """
        Returns an ordered dictionary of arguments (names and types) required
        to invoke this SDFG state or subgraph thereof.

        The arguments differ from SDFG.arglist, but follow the same order,
        namely: <sorted data arguments>, <sorted scalar arguments>.

        Data arguments contain:
            * All used non-transient data containers in the subgraph
            * All used transient data containers that were allocated outside.
              This includes data from memlets, transients shared across multiple
              states, and transients that could not be allocated within the
              subgraph (due to their ``AllocationLifetime`` or according to the
              ``dtypes.can_allocate`` function).

        Scalar arguments contain:
            * Free symbols in this state/subgraph.
            * All transient and non-transient scalar data containers used in
              this subgraph.

        This structure will create a sorted list of pointers followed by a
        sorted list of PoDs and structs.

        :return: An ordered dictionary of (name, data descriptor type) of all
                 the arguments, sorted as defined here.
        """
        sdfg: 'dace.sdfg.SDFG' = self.parent
        shared_transients = sdfg.shared_transients()
        sdict = self.scope_dict()

        data_args = {}
        scalar_args = {}

        # Gather data descriptors from nodes
        descs = {}
        scalars_with_nodes = set()
        for node in self.nodes():
            if isinstance(node, nd.AccessNode):
                descs[node.data] = node.desc(sdfg)
                if isinstance(node.desc(sdfg), dt.Scalar):
                    scalars_with_nodes.add(node.data)

        # If a subgraph, and a node appears outside the subgraph as well,
        # it is externally allocated
        if isinstance(self, SubgraphView):
            outer_nodes = set(self.graph.nodes()) - set(self.nodes())
            for node in outer_nodes:
                if isinstance(node, nd.AccessNode) and node.data in descs:
                    desc = descs[node.data]
                    if isinstance(desc, dt.Scalar):
                        scalar_args[node.data] = desc
                    else:
                        data_args[node.data] = desc

        # Add data arguments from memlets, if do not appear in any of the nodes
        # (i.e., originate externally)
        for edge in self.edges():
            if edge.data.data is not None and edge.data.data not in descs:
                desc = sdfg.arrays[edge.data.data]
                if isinstance(desc, dt.Scalar):
                    # Ignore code->code edges.
                    if (isinstance(edge.src, nd.CodeNode)
                            and isinstance(edge.dst, nd.CodeNode)):
                        continue

                    scalar_args[edge.data.data] = desc
                else:
                    data_args[edge.data.data] = desc

        # Loop over locally-used data descriptors
        for name, desc in descs.items():
            if name in data_args or name in scalar_args:
                continue
            # If scalar, always add if there are no scalar nodes
            if isinstance(desc, dt.Scalar) and name not in scalars_with_nodes:
                scalar_args[name] = desc
            # If array/stream is not transient, then it is external
            elif not desc.transient:
                data_args[name] = desc
            # Check for shared transients
            elif name in shared_transients:
                data_args[name] = desc
            # Check allocation lifetime for external transients:
            #   1. If a full state, Global, SDFG, and Persistent
            elif (not isinstance(self, SubgraphView)
                  and desc.lifetime not in (dtypes.AllocationLifetime.Scope,
                                            dtypes.AllocationLifetime.State)):
                data_args[name] = desc
            #   2. If a subgraph, State also applies
            elif isinstance(self, SubgraphView):
                if (desc.lifetime != dtypes.AllocationLifetime.Scope):
                    data_args[name] = desc
            # Check for allocation constraints that would
            # enforce array to be allocated outside subgraph
            elif desc.lifetime == dtypes.AllocationLifetime.Scope:
                curnode = sdict[node]
                while curnode is not None:
                    if dtypes.can_allocate(desc.storage, curnode.schedule):
                        break
                    curnode = sdict[curnode]
                else:
                    # If no internal scope can allocate node,
                    # mark as external
                    data_args[name] = desc
        # End of data descriptor loop

        # Add scalar arguments from free symbols
        defined_syms = self.defined_symbols()
        scalar_args.update({
            k:
            dt.Scalar(defined_syms[k]) if k in defined_syms else sdfg.arrays[k]
            for k in self.free_symbols
            if not k.startswith('__dace') and k not in sdfg.constants
        })

        # Add scalar arguments from free symbols of data descriptors
        for arg in data_args.values():
            scalar_args.update({
                str(k): dt.Scalar(k.dtype)
                for k in arg.free_symbols if not str(k).startswith('__dace')
                and str(k) not in sdfg.constants
            })

        # Fill up ordered dictionary
        result = collections.OrderedDict()
        for k, v in itertools.chain(sorted(data_args.items()),
                                    sorted(scalar_args.items())):
            result[k] = v

        return result

    def signature_arglist(self, with_types=True, for_call=False):
        """ Returns a list of arguments necessary to call this state or
            subgraph, formatted as a list of C definitions.
            :param with_types: If True, includes argument types in the result.
            :param for_call: If True, returns arguments that can be used when
                             calling the SDFG.
            :return: A list of strings. For example: `['float *A', 'int b']`.
        """
        return [
            v.as_arg(name=k, with_types=with_types, for_call=for_call)
            for k, v in self.arglist().items()
        ]

    def scope_subgraph(self, entry_node, include_entry=True, include_exit=True):
        from dace.sdfg.scope import _scope_subgraph
        return _scope_subgraph(self, entry_node, include_entry, include_exit)

    def top_level_transients(self):
        """Iterate over top-level transients of this state."""
        sdict = self.scope_dict(node_to_children=True)
        sdfg = self.parent
        result = set()
        for node in sdict[None]:
            if isinstance(node, nd.AccessNode) and node.desc(sdfg).transient:
                result.add(node.data)
        return result

    def all_transients(self) -> List[str]:
        """Iterate over all transients in this state."""
        return dtypes.deduplicate([
            n.data for n in self.nodes()
            if isinstance(n, nd.AccessNode) and n.desc(self.parent).transient
        ])

    def replace(self, name: str, new_name: str):
        """ Finds and replaces all occurrences of a symbol or array in this
            state.
            :param name: Name to find.
            :param new_name: Name to replace.
        """
        from dace.sdfg.sdfg import replace
        replace(self, name, new_name)


@make_properties
class SDFGState(OrderedMultiDiConnectorGraph, StateGraphView):
    """ An acyclic dataflow multigraph in an SDFG, corresponding to a
        single state in the SDFG state machine. """

    is_collapsed = Property(dtype=bool,
                            desc="Show this node/scope/state as collapsed",
                            default=False)

    nosync = Property(dtype=bool,
                      default=False,
                      desc="Do not synchronize at the end of the state")

    instrument = Property(choices=dtypes.InstrumentationType,
                          desc="Measure execution statistics with given method",
                          default=dtypes.InstrumentationType.No_Instrumentation)

    location = DictProperty(
        key_type=str,
        value_type=symbolic.pystr_to_symbolic,
        desc='Full storage location identifier (e.g., rank, GPU ID)')

    def __init__(self, label=None, sdfg=None, debuginfo=None, location=None):
        """ Constructs an SDFG state.
            :param label: Name for the state (optional).
            :param sdfg: A reference to the parent SDFG.
            :param debuginfo: Source code locator for debugging.
        """
        super(SDFGState, self).__init__()
        self._label = label
        self._parent = sdfg
        self._graph = self  # Allowing MemletTrackingView mixin to work
        self._clear_scopedict_cache()
        self._debuginfo = debuginfo
        self.is_collapsed = False
        self.nosync = False
        self.location = location if location is not None else {}
        self._default_lineinfo = None

    @property
    def parent(self):
        """ Returns the parent SDFG of this state. """
        return self._parent

    @parent.setter
    def parent(self, value):
        self._parent = value

    def __str__(self):
        return self._label

    @property
    def label(self):
        return self._label

    @property
    def name(self):
        return self._label

    def set_label(self, label):
        self._label = label

    def is_empty(self):
        return self.number_of_nodes() == 0

    def validate(self) -> None:
        validate_state(self)

    def set_default_lineinfo(self, lineinfo: dtypes.DebugInfo):
        """
        Sets the default source line information to be lineinfo, or None to
        revert to default mode. 
        """
        self._default_lineinfo = lineinfo

    def nodes(self) -> List[nd.Node]:  # Added for type hints
        return super().nodes()

    def all_edges_and_connectors(self, *nodes):
        """
        Returns an iterable to incoming and outgoing Edge objects, along
        with their connector types.
        """
        for node in nodes:
            for e in self.in_edges(node):
                yield e, (node.in_connectors[e.dst_conn]
                          if e.dst_conn else None)
            for e in self.out_edges(node):
                yield e, (node.out_connectors[e.src_conn]
                          if e.src_conn else None)

    def add_node(self, node):
        if not isinstance(node, nd.Node):
            raise TypeError("Expected Node, got " + str(type(node)) + " (" +
                            str(node) + ")")
        self._clear_scopedict_cache()
        return super(SDFGState, self).add_node(node)

    def remove_node(self, node):
        self._clear_scopedict_cache()
        super(SDFGState, self).remove_node(node)

    def add_edge(self, u, u_connector, v, v_connector, memlet):
        if not isinstance(u, nd.Node):
            raise TypeError("Source node is not of type nd.Node (type: %s)" %
                            str(type(u)))
        if u_connector is not None and not isinstance(u_connector, str):
            raise TypeError("Source connector is not string (type: %s)" %
                            str(type(u_connector)))
        if not isinstance(v, nd.Node):
            raise TypeError("Destination node is not of type nd.Node (type: " +
                            "%s)" % str(type(v)))
        if v_connector is not None and not isinstance(v_connector, str):
            raise TypeError("Destination connector is not string (type: %s)" %
                            str(type(v_connector)))
        if not isinstance(memlet, mm.Memlet):
            raise TypeError("Memlet is not of type Memlet (type: %s)" %
                            str(type(memlet)))

        self._clear_scopedict_cache()
        result = super(SDFGState, self).add_edge(u, u_connector, v, v_connector,
                                                 memlet)
        memlet.try_initialize(self.parent, self, result)
        return result

    def remove_edge(self, edge):
        self._clear_scopedict_cache()
        super(SDFGState, self).remove_edge(edge)

    def remove_edge_and_connectors(self, edge):
        self._clear_scopedict_cache()
        super(SDFGState, self).remove_edge(edge)
        if edge.src_conn in edge.src.out_connectors:
            edge.src.remove_out_connector(edge.src_conn)
        if edge.dst_conn in edge.dst.in_connectors:
            edge.dst.remove_in_connector(edge.dst_conn)

    def to_json(self, parent=None):
        # Create scope dictionary with a failsafe
        try:
            scope_dict = {
                k: sorted(v)
                for k, v in sorted(
                    self.scope_dict(node_to_children=True,
                                    return_ids=True).items())
            }
        except RuntimeError:
            scope_dict = {}

        # Try to initialize edges before serialization
        for edge in self.edges():
            edge.data.try_initialize(self.parent, self, edge)

        ret = {
            'type':
            type(self).__name__,
            'label':
            self.name,
            'id':
            parent.node_id(self) if parent is not None else None,
            'collapsed':
            self.is_collapsed,
            'scope_dict':
            scope_dict,
            'nodes': [n.to_json(self) for n in self.nodes()],
            'edges': [
                e.to_json(self) for e in sorted(
                    self.edges(),
                    key=lambda e: (e.src_conn or '', e.dst_conn or ''))
            ],
            'attributes':
            serialize.all_properties_to_json(self),
        }

        return ret

    @classmethod
    def from_json(cls, json_obj, context={'sdfg': None}):
        """ Loads the node properties, label and type into a dict.
            :param json_obj: The object containing information about this node.
                             NOTE: This may not be a string!
            :return: An SDFGState instance constructed from the passed data
        """

        _type = json_obj['type']
        if _type != cls.__name__:
            raise Exception("Class type mismatch")

        attrs = json_obj['attributes']
        nodes = json_obj['nodes']
        edges = json_obj['edges']

        ret = SDFGState(label=json_obj['label'],
                        sdfg=context['sdfg'],
                        debuginfo=None)

        rec_ci = {
            'sdfg': context['sdfg'],
            'sdfg_state': ret,
            'callback': context['callback'] if 'callback' in context else None
        }
        serialize.set_properties_from_json(ret, json_obj, rec_ci)

        for n in nodes:
            nret = serialize.loads(serialize.dumps(n), context=rec_ci)
            ret.add_node(nret)

        # Connect using the edges
        for e in edges:
            eret = serialize.loads(serialize.dumps(e), context=rec_ci)

            ret.add_edge(eret.src, eret.src_conn, eret.dst, eret.dst_conn,
                         eret.data)

        # Fix potentially broken scopes
        for n in nodes:
            if isinstance(n, nd.MapExit):
                n.map = ret.entry_node(n).map
            elif isinstance(n, nd.ConsumeExit):
                n.consume = ret.entry_node(n).consume

        # Reinitialize memlets
        for edge in ret.edges():
            edge.data.try_initialize(context['sdfg'], ret, edge)

        return ret

    def _repr_html_(self):
        """ HTML representation of a state, used mainly for Jupyter
            notebooks. """
        # Create dummy SDFG with this state as the only one
        from dace.sdfg import SDFG
        arrays = set(n.data for n in self.data_nodes())
        sdfg = SDFG(self.label)
        sdfg._arrays = {k: self._parent.arrays[k] for k in arrays}
        sdfg.add_node(self)

        return sdfg._repr_html_()

    def symbols_defined_at(self, node: nd.Node) -> Dict[str, dtypes.typeclass]:
        """
        Returns all symbols available to a given node.
        The symbols a node can access are a combination of the global SDFG
        symbols, symbols defined in inter-state paths to its state,
        and symbols defined in scope entries in the path to this node.
        :param node: The given node.
        :return: A dictionary mapping symbol names to their types.
        """
        from dace.sdfg.sdfg import SDFG

        if node is None:
            return collections.OrderedDict()

        sdfg: SDFG = self.parent

        # Start with global symbols
        symbols = collections.OrderedDict(sdfg.symbols)
        for desc in sdfg.arrays.values():
            symbols.update([(str(s), s.dtype) for s in desc.free_symbols])

        # Add symbols from inter-state edges along the path to the state
        try:
            start_state = sdfg.start_state
            for path in sdfg.all_simple_paths(start_state, self, as_edges=True):
                for e in path:
                    symbols.update(e.data.new_symbols(symbols))
        except ValueError:
            # Cannot determine starting state (possibly some inter-state edges
            # do not yet exist)
            for e in sdfg.edges():
                symbols.update(e.data.new_symbols(symbols))

        # Find scopes this node is situated in
        sdict = self.scope_dict()
        scope_list = []
        curnode = node
        while sdict[curnode] is not None:
            curnode = sdict[curnode]
            scope_list.append(curnode)

        # Add the scope symbols top-down
        for scope_node in reversed(scope_list):
            symbols.update(scope_node.new_symbols(sdfg, self, symbols))

        return symbols

    # Dynamic SDFG creation API
    ##############################
    def add_read(self,
                 array_or_stream_name: str,
                 debuginfo=None) -> nd.AccessNode:
        """ Adds a read-only access node to this SDFG state.
            :param array_or_stream_name: The name of the array/stream.
            :return: An array access node.
        """
        debuginfo = _getdebuginfo(debuginfo or self._default_lineinfo)
        node = nd.AccessNode(array_or_stream_name,
                             dtypes.AccessType.ReadOnly,
                             debuginfo=debuginfo)
        self.add_node(node)
        return node

    def add_write(self,
                  array_or_stream_name: str,
                  debuginfo=None) -> nd.AccessNode:
        """ Adds a write-only access node to this SDFG state.
            :param array_or_stream_name: The name of the array/stream.
            :return: An array access node.
        """
        debuginfo = _getdebuginfo(debuginfo or self._default_lineinfo)
        node = nd.AccessNode(array_or_stream_name,
                             dtypes.AccessType.WriteOnly,
                             debuginfo=debuginfo)
        self.add_node(node)
        return node

    def add_access(self,
                   array_or_stream_name: str,
                   debuginfo=None) -> nd.AccessNode:
        """ Adds a general (read/write) access node to this SDFG state.
            :param array_or_stream_name: The name of the array/stream.
            :return: An array access node.
        """
        debuginfo = _getdebuginfo(debuginfo or self._default_lineinfo)
        node = nd.AccessNode(array_or_stream_name,
                             dtypes.AccessType.ReadWrite,
                             debuginfo=debuginfo)
        self.add_node(node)
        return node

    def add_tasklet(
        self,
        name: str,
        inputs: Union[Set[str], Dict[str, dtypes.typeclass]],
        outputs: Union[Set[str], Dict[str, dtypes.typeclass]],
        code: str,
        language: dtypes.Language = dtypes.Language.Python,
        location: dict = None,
        debuginfo=None,
    ):
        """ Adds a tasklet to the SDFG state. """
        debuginfo = _getdebuginfo(debuginfo or self._default_lineinfo)

        # Make dictionary of autodetect connector types from set
        if isinstance(inputs, (set, collections.abc.KeysView)):
            inputs = {k: None for k in inputs}
        if isinstance(outputs, (set, collections.abc.KeysView)):
            outputs = {k: None for k in outputs}

        tasklet = nd.Tasklet(
            name,
            inputs,
            outputs,
            code,
            language,
            location=location,
            debuginfo=debuginfo,
        )
        self.add_node(tasklet)
        return tasklet

    def add_nested_sdfg(
        self,
        sdfg: 'dace.sdfg.SDFG',
        parent,
        inputs: Union[Set[str], Dict[str, dtypes.typeclass]],
        outputs: Union[Set[str], Dict[str, dtypes.typeclass]],
        symbol_mapping: Dict[str, Any] = None,
        name=None,
        schedule=dtypes.ScheduleType.Default,
        location=None,
        debuginfo=None,
    ):
        """ Adds a nested SDFG to the SDFG state. """
        if name is None:
            name = sdfg.label
        debuginfo = _getdebuginfo(debuginfo or self._default_lineinfo)

        sdfg.parent = self
        sdfg.parent_sdfg = self.parent

        sdfg.update_sdfg_list([])

        # Make dictionary of autodetect connector types from set
        if isinstance(inputs, (set, collections.abc.KeysView)):
            inputs = {k: None for k in inputs}
        if isinstance(outputs, (set, collections.abc.KeysView)):
            outputs = {k: None for k in outputs}

        s = nd.NestedSDFG(
            name,
            sdfg,
            inputs,
            outputs,
            symbol_mapping=symbol_mapping,
            schedule=schedule,
            location=location,
            debuginfo=debuginfo,
        )
        self.add_node(s)

        sdfg.parent_nsdfg_node = s

        # Add "default" undefined symbols if None are given
        symbols = sdfg.free_symbols
        if symbol_mapping is None:
            symbol_mapping = {s: s for s in symbols}
            s.symbol_mapping = symbol_mapping

        # Validate missing symbols
        missing_symbols = [s for s in symbols if s not in symbol_mapping]
        if missing_symbols:
            raise ValueError('Missing symbols on nested SDFG "%s": %s' %
                             (name, missing_symbols))

        # Add new global symbols to nested SDFG
        from dace.codegen.tools.type_inference import infer_expr_type
        for sym, symval in s.symbol_mapping.items():
            if sym not in sdfg.symbols:
                # TODO: Think of a better way to avoid calling
                # symbols_defined_at in this moment
                sdfg.add_symbol(
                    sym,
                    infer_expr_type(symval, self.parent.symbols)
                    or dtypes.typeclass(int))

        return s

    def _make_iterators(self, ndrange):
        # Input can either be a dictionary or a list of pairs
        if isinstance(ndrange, list):
            params = [k for k, v in ndrange]
            ndrange = {k: v for k, v in ndrange}
        else:
            params = list(ndrange.keys())
        map_range = SubsetProperty.from_string(", ".join(
            [ndrange[p] for p in params]))
        return params, map_range

    def add_map(
        self,
        name,
        ndrange: Union[Dict[str, str], List[Tuple[str, str]]],
        schedule=dtypes.ScheduleType.Default,
        unroll=False,
        debuginfo=None,
    ) -> Tuple[nd.MapEntry, nd.MapExit]:
        """ Adds a map entry and map exit.
            :param name:      Map label
            :param ndrange:   Mapping between range variable names and their
                              subsets (parsed from strings)
            :param schedule:  Map schedule type
            :param unroll:    True if should unroll the map in code generation

            :return: (map_entry, map_exit) node 2-tuple
        """
        debuginfo = _getdebuginfo(debuginfo or self._default_lineinfo)
        map = nd.Map(name,
                     *self._make_iterators(ndrange),
                     schedule=schedule,
                     unroll=unroll,
                     debuginfo=debuginfo)
        map_entry = nd.MapEntry(map)
        map_exit = nd.MapExit(map)
        self.add_nodes_from([map_entry, map_exit])
        return map_entry, map_exit

    def add_consume(
        self,
        name,
        elements: Tuple[str, str],
        condition: str = None,
        schedule=dtypes.ScheduleType.Default,
        chunksize=1,
        debuginfo=None,
        language=dtypes.Language.Python
    ) -> Tuple[nd.ConsumeEntry, nd.ConsumeExit]:
        """ Adds consume entry and consume exit nodes.
            :param name:      Label
            :param elements:  A 2-tuple signifying the processing element
                              index and number of total processing elements
            :param condition: Quiescence condition to finish consuming, or
                              None (by default) to consume until the stream
                              is empty for the first time. If false, will
                              consume forever.
            :param schedule:  Consume schedule type.
            :param chunksize: Maximal number of elements to consume at a time.
            :param debuginfo: Source code line information for debugging.
            :param language:  Code language for ``condition``.

            :return: (consume_entry, consume_exit) node 2-tuple
        """
        if len(elements) != 2:
            raise TypeError("Elements must be a 2-tuple of "
                            "(PE_index, num_PEs)")
        pe_tuple = (elements[0], SymbolicProperty.from_string(elements[1]))

        debuginfo = _getdebuginfo(debuginfo or self._default_lineinfo)
        consume = nd.Consume(name,
                             pe_tuple,
                             CodeBlock(condition, language),
                             schedule,
                             chunksize,
                             debuginfo=debuginfo)
        entry = nd.ConsumeEntry(consume)
        exit = nd.ConsumeExit(consume)

        self.add_nodes_from([entry, exit])
        return entry, exit

    def add_mapped_tasklet(
            self,
            name: str,
            map_ranges: Dict[str, sbs.Subset],
            inputs: Dict[str, mm.Memlet],
            code: str,
            outputs: Dict[str, mm.Memlet],
            schedule=dtypes.ScheduleType.Default,
            unroll_map=False,
            location=None,
            language=dtypes.Language.Python,
            debuginfo=None,
            external_edges=False,
            input_nodes: Optional[Dict[str, nd.AccessNode]] = None,
            output_nodes: Optional[Dict[str, nd.AccessNode]] = None,
            propagate=True) -> Tuple[nd.Tasklet, nd.MapEntry, nd.MapExit]:
        """ Convenience function that adds a map entry, tasklet, map exit,
            and the respective edges to external arrays.
            :param name:       Tasklet (and wrapping map) name
            :param map_ranges: Mapping between variable names and their
                               subsets
            :param inputs:     Mapping between input local variable names and
                               their memlets
            :param code:       Code (written in `language`)
            :param outputs:    Mapping between output local variable names and
                               their memlets
            :param schedule:   Map schedule
            :param unroll_map: True if map should be unrolled in code
                               generation
            :param location:   Execution location indicator.
            :param language:   Programming language in which the code is
                               written
            :param debuginfo:  Debugging information (mostly for DIODE)
            :param external_edges: Create external access nodes and connect
                                   them with memlets automatically
            :param input_nodes: Mapping between data names and corresponding
                                input nodes to link to, if external_edges is
                                True.
            :param output_nodes: Mapping between data names and corresponding
                                 output nodes to link to, if external_edges is
                                 True.
            :param propagate: If True, computes outer memlets via propagation.
                              False will run faster but the SDFG may not be
                              semantically correct.
            :return: tuple of (tasklet, map_entry, map_exit)
        """
        map_name = name + "_map"
        debuginfo = _getdebuginfo(debuginfo or self._default_lineinfo)

        # Create appropriate dictionaries from inputs
        tinputs = {k: None for k, v in inputs.items()}
        toutputs = {k: None for k, v in outputs.items()}

        tasklet = nd.Tasklet(
            name,
            tinputs,
            toutputs,
            code,
            language=language,
            location=location,
            debuginfo=debuginfo,
        )
        map = nd.Map(map_name,
                     *self._make_iterators(map_ranges),
                     schedule=schedule,
                     unroll=unroll_map,
                     debuginfo=debuginfo)
        map_entry = nd.MapEntry(map)
        map_exit = nd.MapExit(map)
        self.add_nodes_from([map_entry, tasklet, map_exit])

        # Create access nodes
        inpdict = {}
        outdict = {}
        if external_edges:
            input_nodes = input_nodes or {}
            output_nodes = output_nodes or {}
            input_data = set(memlet.data for memlet in inputs.values())
            output_data = set(memlet.data for memlet in outputs.values())
            for inp in input_data:
                if inp in input_nodes:
                    inpdict[inp] = input_nodes[inp]
                else:
                    inpdict[inp] = self.add_read(inp)
            for out in output_data:
                if out in output_nodes:
                    outdict[out] = output_nodes[out]
                else:
                    outdict[out] = self.add_write(out)

        # Connect inputs from map to tasklet
        tomemlet = {}
        for name, memlet in inputs.items():
            # Set memlet local name
            memlet.name = name
            # Add internal memlet edge
            self.add_edge(map_entry, None, tasklet, name, memlet)
            tomemlet[memlet.data] = memlet

        # If there are no inputs, add empty memlet
        if len(inputs) == 0:
            self.add_edge(map_entry, None, tasklet, None, mm.Memlet())

        if external_edges:
            for inp, inpnode in inpdict.items():
                # Add external edge
                if propagate:
                    outer_memlet = propagate_memlet(self, tomemlet[inp],
                                                    map_entry, True)
                else:
                    outer_memlet = tomemlet[inp]
                self.add_edge(inpnode, None, map_entry, "IN_" + inp,
                              outer_memlet)

                # Add connectors to internal edges
                for e in self.out_edges(map_entry):
                    if e.data.data == inp:
                        e._src_conn = "OUT_" + inp

                # Add connectors to map entry
                map_entry.add_in_connector("IN_" + inp)
                map_entry.add_out_connector("OUT_" + inp)

        # Connect outputs from tasklet to map
        tomemlet = {}
        for name, memlet in outputs.items():
            # Set memlet local name
            memlet.name = name
            # Add internal memlet edge
            self.add_edge(tasklet, name, map_exit, None, memlet)
            tomemlet[memlet.data] = memlet

        # If there are no outputs, add empty memlet
        if len(outputs) == 0:
            self.add_edge(tasklet, None, map_exit, None, mm.Memlet())

        if external_edges:
            for out, outnode in outdict.items():
                # Add external edge
                if propagate:
                    outer_memlet = propagate_memlet(self, tomemlet[out],
                                                    map_exit, True)
                else:
                    outer_memlet = tomemlet[out]
                self.add_edge(map_exit, "OUT_" + out, outnode, None,
                              outer_memlet)

                # Add connectors to internal edges
                for e in self.in_edges(map_exit):
                    if e.data.data == out:
                        e._dst_conn = "IN_" + out

                # Add connectors to map entry
                map_exit.add_in_connector("IN_" + out)
                map_exit.add_out_connector("OUT_" + out)

        return tasklet, map_entry, map_exit

    def add_reduce(
        self,
        wcr,
        axes,
        identity=None,
        schedule=dtypes.ScheduleType.Default,
        debuginfo=None,
    ) -> 'dace.libraries.standard.Reduce':
        """ Adds a reduction node.
            :param wcr: A lambda function representing the reduction operation
            :param axes: A tuple of axes to reduce the input memlet from, or
                         None for all axes
            :param identity: If not None, initializes output memlet values
                                 with this value
            :param schedule: Reduction schedule type

            :return: A Reduce node
        """
        import dace.libraries.standard as stdlib  # Avoid import loop
        debuginfo = _getdebuginfo(debuginfo or self._default_lineinfo)
        result = stdlib.Reduce(wcr,
                               axes,
                               identity,
                               schedule=schedule,
                               debuginfo=debuginfo)
        self.add_node(result)
        return result

    def add_pipeline(self,
                     name,
                     ndrange,
                     init_size=0,
                     init_overlap=False,
                     drain_size=0,
                     drain_overlap=False,
                     schedule=dtypes.ScheduleType.FPGA_Device,
                     debuginfo=None,
                     **kwargs) -> Tuple[nd.PipelineEntry, nd.PipelineExit]:
        """ Adds a pipeline entry and pipeline exit. These are used for FPGA
            kernels to induce distinct behavior between an "initialization"
            phase, a main streaming phase, and a "draining" phase, which require
            a additive number of extra loop iterations (i.e., N*M + I + D),
            where I and D are the number of initialization/drain iterations.
            The code can detect which phase it is in by querying the
            init_condition() and drain_condition() boolean variable.

            :param name:          Pipeline label
            :param ndrange:       Mapping between range variable names and
                                  their subsets (parsed from strings)
            :param init_size:     Number of iterations of initialization phase.
            :param init_overlap:  Whether the initialization phase overlaps
                                  with the "main" streaming phase of the loop.
            :param drain_size:    Number of iterations of draining phase.
            :param drain_overlap: Whether the draining phase overlaps with
                                  the "main" streaming phase of the loop.
            :return: (map_entry, map_exit) node 2-tuple
        """
        debuginfo = _getdebuginfo(debuginfo or self._default_lineinfo)
        pipeline = nd.Pipeline(name,
                               *self._make_iterators(ndrange),
                               init_size=init_size,
                               init_overlap=init_overlap,
                               drain_size=drain_size,
                               drain_overlap=drain_overlap,
                               schedule=schedule,
                               debuginfo=debuginfo,
                               **kwargs)
        pipeline_entry = nd.PipelineEntry(pipeline)
        pipeline_exit = nd.PipelineExit(pipeline)
        self.add_nodes_from([pipeline_entry, pipeline_exit])
        return pipeline_entry, pipeline_exit

    def add_edge_pair(
        self,
        scope_node,
        internal_node,
        external_node,
        internal_memlet,
        external_memlet=None,
        scope_connector=None,
        internal_connector=None,
        external_connector=None,
    ):
        """ Adds two edges around a scope node (e.g., map entry, consume
            exit).

            The internal memlet (connecting to the internal node) has to be
            specified. If external_memlet (i.e., connecting to the node out
            of the scope) is not specified, it is propagated automatically
            using internal_memlet and the scope.

            :param scope_node: A scope node (for example, map exit) to add
                               edges around.
            :param internal_node: The node within the scope to connect to. If
                                  `scope_node` is an entry node, this means
                                  the node connected to the outgoing edge,
                                  else incoming.
            :param external_node: The node out of the scope to connect to.
            :param internal_memlet: The memlet on the edge to/from
                                    internal_node.
            :param external_memlet: The memlet on the edge to/from
                                    external_node (optional, will propagate
                                    internal_memlet if not specified).
            :param scope_connector: A scope connector name (or a unique
                                    number if not specified).
            :param internal_connector: The connector on internal_node to
                                       connect to.
            :param external_connector: The connector on external_node to
                                       connect to.
            :return: A 2-tuple representing the (internal, external) edges.
        """
        if not isinstance(scope_node, (nd.EntryNode, nd.ExitNode)):
            raise ValueError("scope_node is not a scope entry/exit")

        # Autodetermine scope connector ID
        if scope_connector is None:
            # Pick out numbered connectors that do not lead into the scope range
            conn_id = 1
            for conn in (scope_node.in_connectors.keys()
                         | scope_node.out_connectors.keys()):
                if conn.startswith("IN_") or conn.startswith("OUT_"):
                    conn_name = conn[conn.find("_") + 1:]
                    try:
                        cid = int(conn_name)
                        if cid >= conn_id:
                            conn_id = cid + 1
                    except (TypeError, ValueError):
                        pass
            scope_connector = str(conn_id)

        # Add connectors
        scope_node.add_in_connector("IN_" + scope_connector)
        scope_node.add_out_connector("OUT_" + scope_connector)
        ##########################

        # Add internal edge
        if isinstance(scope_node, nd.EntryNode):
            iedge = self.add_edge(
                scope_node,
                "OUT_" + scope_connector,
                internal_node,
                internal_connector,
                internal_memlet,
            )
        else:
            iedge = self.add_edge(
                internal_node,
                internal_connector,
                scope_node,
                "IN_" + scope_connector,
                internal_memlet,
            )

        # Add external edge
        if external_memlet is None:
            # If undefined, propagate
            external_memlet = propagate_memlet(self, internal_memlet,
                                               scope_node, True)

        if isinstance(scope_node, nd.EntryNode):
            eedge = self.add_edge(
                external_node,
                external_connector,
                scope_node,
                "IN_" + scope_connector,
                external_memlet,
            )
        else:
            eedge = self.add_edge(
                scope_node,
                "OUT_" + scope_connector,
                external_node,
                external_connector,
                external_memlet,
            )

        return (iedge, eedge)

    def add_memlet_path(self,
                        *path_nodes,
                        memlet=None,
                        src_conn=None,
                        dst_conn=None,
                        propagate=True):
        """ Adds a path of memlet edges between the given nodes, propagating
            from the given innermost memlet.

            :param *path_nodes: Nodes participating in the path (in the given
                                order).
            :keyword memlet: (mandatory) The memlet at the innermost scope
                             (e.g., the incoming memlet to a tasklet (last
                             node), or an outgoing memlet from an array
                             (first node), followed by scope exits).
            :keyword src_conn: Connector at the beginning of the path.
            :keyword dst_conn: Connector at the end of the path.
        """
        if memlet is None:
            raise TypeError("Innermost memlet cannot be None")
        if len(path_nodes) < 2:
            raise ValueError("Memlet path must consist of at least 2 nodes")

        src_node = path_nodes[0]
        dst_node = path_nodes[-1]

        # Add edges first so that scopes can be understood
        edges = [
            self.add_edge(path_nodes[i], None, path_nodes[i + 1], None,
                          mm.Memlet()) for i in range(len(path_nodes) - 1)
        ]

        if not isinstance(memlet, mm.Memlet):
            raise TypeError("Expected Memlet, got: {}".format(
                type(memlet).__name__))

        if any(isinstance(n, nd.EntryNode) for n in path_nodes):
            propagate_forward = False
        else:  # dst node's scope is higher than src node, propagate out
            propagate_forward = True

        # Innermost edge memlet
        cur_memlet = memlet

        # Verify that connectors exist
        if (not memlet.is_empty() and hasattr(edges[0].src, "out_connectors")
                and isinstance(edges[0].src, nd.CodeNode)
                and not isinstance(edges[0].src, nd.LibraryNode) and
            (src_conn is None or src_conn not in edges[0].src.out_connectors)):
            raise ValueError("Output connector {} does not exist in {}".format(
                src_conn, edges[0].src.label))
        if (not memlet.is_empty() and hasattr(edges[-1].dst, "in_connectors")
                and isinstance(edges[-1].dst, nd.CodeNode)
                and not isinstance(edges[-1].dst, nd.LibraryNode) and
            (dst_conn is None or dst_conn not in edges[-1].dst.in_connectors)):
            raise ValueError("Input connector {} does not exist in {}".format(
                dst_conn, edges[-1].dst.label))

        path = edges if propagate_forward else reversed(edges)
        last_conn = None
        # Propagate and add edges
        for i, edge in enumerate(path):
            # Figure out source and destination connectors
            if propagate_forward:
                next_conn = edge.dst.next_connector(memlet.data)
                sconn = src_conn if i == 0 else "OUT_" + last_conn
                dconn = dst_conn if i == len(edges) - 1 else "IN_" + next_conn
            else:
                next_conn = edge.src.next_connector(memlet.data)
                sconn = src_conn if i == len(edges) - 1 else "OUT_" + next_conn
                dconn = dst_conn if i == 0 else "IN_" + last_conn
<<<<<<< HEAD

=======
            
>>>>>>> a3a1fb9b
            last_conn = next_conn

            if cur_memlet.is_empty():
                if propagate_forward:
                    sconn = src_conn if i == 0 else None
                    dconn = dst_conn if i == len(edges) - 1 else None
                else:
                    sconn = src_conn if i == len(edges) - 1 else None
                    dconn = dst_conn if i == 0 else None

            # Modify edge to match memlet path
            edge._src_conn = sconn
            edge._dst_conn = dconn
            edge._data = cur_memlet

            # Add connectors to edges
            if propagate_forward:
                if dconn is not None:
                    edge.dst.add_in_connector(dconn)
                if sconn is not None:
                    edge.src.add_out_connector(sconn)
            else:
                if dconn is not None:
                    edge.dst.add_in_connector(dconn)
                if sconn is not None:
                    edge.src.add_out_connector(sconn)

            # Propagate current memlet to produce the next one
            if i < len(edges) - 1:
                snode = edge.dst if propagate_forward else edge.src
                if not cur_memlet.is_empty():
                    if propagate:
                        cur_memlet = propagate_memlet(self, cur_memlet, snode,
                                                      True)
        # Try to initialize memlets
        for edge in edges:
            edge.data.try_initialize(self.parent, self, edge)

    # DEPRECATED FUNCTIONS
    ######################################
    def add_array(self,
                  name,
                  shape,
                  dtype,
                  storage=dtypes.StorageType.Default,
                  transient=False,
                  strides=None,
                  offset=None,
                  lifetime=dtypes.AllocationLifetime.Scope,
                  debuginfo=None,
                  total_size=None,
                  find_new_name=False,
                  alignment=0):
        """ @attention: This function is deprecated. """
        warnings.warn(
            'The "SDFGState.add_array" API is deprecated, please '
            'use "SDFG.add_array" and "SDFGState.add_access"',
            DeprecationWarning)
        # Workaround to allow this legacy API
        if name in self.parent._arrays:
            del self.parent._arrays[name]
        self.parent.add_array(name,
                              shape,
                              dtype,
                              storage,
                              transient,
                              strides,
                              offset,
                              lifetime,
                              debuginfo,
                              find_new_name=find_new_name,
                              total_size=total_size,
                              alignment=alignment)
        return self.add_access(name, debuginfo)

    def add_stream(
        self,
        name,
        dtype,
        buffer_size=1,
        shape=(1, ),
        storage=dtypes.StorageType.Default,
        transient=False,
        offset=None,
        lifetime=dtypes.AllocationLifetime.Scope,
        debuginfo=None,
    ):
        """ @attention: This function is deprecated. """
        warnings.warn(
            'The "SDFGState.add_stream" API is deprecated, please '
            'use "SDFG.add_stream" and "SDFGState.add_access"',
            DeprecationWarning)
        # Workaround to allow this legacy API
        if name in self.parent._arrays:
            del self.parent._arrays[name]
        self.parent.add_stream(
            name,
            dtype,
            buffer_size,
            shape,
            storage,
            transient,
            offset,
            lifetime,
            debuginfo,
        )
        return self.add_access(name, debuginfo)

    def add_scalar(
        self,
        name,
        dtype,
        storage=dtypes.StorageType.Default,
        transient=False,
        lifetime=dtypes.AllocationLifetime.Scope,
        debuginfo=None,
    ):
        """ @attention: This function is deprecated. """
        warnings.warn(
            'The "SDFGState.add_scalar" API is deprecated, please '
            'use "SDFG.add_scalar" and "SDFGState.add_access"',
            DeprecationWarning)
        # Workaround to allow this legacy API
        if name in self.parent._arrays:
            del self.parent._arrays[name]
        self.parent.add_scalar(name, dtype, storage, transient, lifetime,
                               debuginfo)
        return self.add_access(name, debuginfo)

    def add_transient(self,
                      name,
                      shape,
                      dtype,
                      storage=dtypes.StorageType.Default,
                      strides=None,
                      offset=None,
                      lifetime=dtypes.AllocationLifetime.Scope,
                      debuginfo=None,
                      total_size=None,
                      alignment=0):
        """ @attention: This function is deprecated. """
        return self.add_array(name,
                              shape,
                              dtype,
                              storage,
                              True,
                              strides,
                              offset,
                              lifetime,
                              debuginfo,
                              total_size=total_size,
                              alignment=alignment)

    def fill_scope_connectors(self):
        """ Creates new "IN_%d" and "OUT_%d" connectors on each scope entry
            and exit, depending on array names. """
        for nid, node in enumerate(self.nodes()):
            ####################################################
            # Add connectors to scope entries
            if isinstance(node, nd.EntryNode):
                # Find current number of input connectors
                num_inputs = len([
                    e for e in self.in_edges(node)
                    if e.dst_conn is not None and e.dst_conn.startswith("IN_")
                ])

                conn_to_data = {}

                # Append input connectors and get mapping of connectors to data
                for edge in self.in_edges(node):
                    if edge.dst_conn is not None and edge.dst_conn.startswith(
                            "IN_"):
                        conn_to_data[edge.data.data] = edge.dst_conn[3:]

                    # We're only interested in edges without connectors
                    if edge.dst_conn is not None or edge.data.data is None:
                        continue
                    edge._dst_conn = "IN_" + str(num_inputs + 1)
                    node.add_in_connector(edge.dst_conn)
                    conn_to_data[edge.data.data] = num_inputs + 1

                    num_inputs += 1

                # Set the corresponding output connectors
                for edge in self.out_edges(node):
                    if edge.src_conn is not None:
                        continue
                    if edge.data.data is None:
                        continue
                    edge._src_conn = "OUT_" + str(conn_to_data[edge.data.data])
                    node.add_out_connector(edge.src_conn)
            ####################################################
            # Same treatment for scope exits
            if isinstance(node, nd.ExitNode):
                # Find current number of output connectors
                num_outputs = len([
                    e for e in self.out_edges(node)
                    if e.src_conn is not None and e.src_conn.startswith("OUT_")
                ])

                conn_to_data = {}

                # Append output connectors and get mapping of connectors to data
                for edge in self.out_edges(node):
                    if edge.src_conn is not None and edge.src_conn.startswith(
                            "OUT_"):
                        conn_to_data[edge.data.data] = edge.src_conn[4:]

                    # We're only interested in edges without connectors
                    if edge.src_conn is not None or edge.data.data is None:
                        continue
                    edge._src_conn = "OUT_" + str(num_outputs + 1)
                    node.add_out_connector(edge.src_conn)
                    conn_to_data[edge.data.data] = num_outputs + 1

                    num_outputs += 1

                # Set the corresponding input connectors
                for edge in self.in_edges(node):
                    if edge.dst_conn is not None:
                        continue
                    if edge.data.data is None:
                        continue
                    edge._dst_conn = "IN_" + str(conn_to_data[edge.data.data])
                    node.add_in_connector(edge.dst_conn)


class StateSubgraphView(SubgraphView, StateGraphView):
    """ A read-only subgraph view of an SDFG state. """
    def __init__(self, graph, subgraph_nodes):
        super().__init__(graph, subgraph_nodes)<|MERGE_RESOLUTION|>--- conflicted
+++ resolved
@@ -1492,11 +1492,7 @@
                 next_conn = edge.src.next_connector(memlet.data)
                 sconn = src_conn if i == len(edges) - 1 else "OUT_" + next_conn
                 dconn = dst_conn if i == 0 else "IN_" + last_conn
-<<<<<<< HEAD
-
-=======
             
->>>>>>> a3a1fb9b
             last_conn = next_conn
 
             if cur_memlet.is_empty():
